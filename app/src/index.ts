import Koa from "koa";
import koabodyparser from "koa-bodyparser";
import cors from "@koa/cors";
import "dotenv/config";
import {
  ActivityLogMiddleware,
  AuthMiddleware,
  CookiesMiddleware,
  Database,
  ErrorMiddleware,
  Log,
  ValidationMiddleware,
} from "marklie-ts-core";

import { ReportQueueService } from "./lib/services/ReportsQueueService.js";
import { ReportsController } from "./lib/controllers/ReportsController.js";
import { ReportsConfigService } from "./lib/config/config.js";
import { SchedulesController } from "./lib/controllers/SchedulesController.js";

const app = new Koa();
const logger = Log.getInstance();
const config = ReportsConfigService.getInstance();

const database = await Database.getInstance();
logger.info("Database connected!");

const reportQueue = ReportQueueService.getInstance();

app.use(
  cors({
    origin: (ctx) => {
      const allowedOrigins = config.get("ALLOWED_ORIGINS");
      const requestOrigin = ctx.request.header.origin;
      if (requestOrigin && allowedOrigins.includes(requestOrigin)) {
        return requestOrigin;
      }
      return allowedOrigins[0];
    },
    credentials: true,
  }),
);

app.use(koabodyparser());
app.use(CookiesMiddleware);
app.use(
  AuthMiddleware([
    /^\/api\/reports\/[^/]+$/,
    "/api/scheduling-options/available-metrics",
  ]),
);
app.use(ValidationMiddleware());
app.use(ErrorMiddleware());
app.use(ActivityLogMiddleware());

app.use(new ReportsController().routes());
app.use(new ReportsController().allowedMethods());

app.use(new SchedulesController().routes());
app.use(new SchedulesController().allowedMethods());

const PORT = config.get("PORT");
app.listen(PORT, () => {
  logger.info(`Reports service running on port ${PORT}`);
});
process.on("SIGINT", async () => {
  logger.error("🛑 Gracefully shutting down...");
  await reportQueue.close();
  await database.orm.close();
  process.exit(0);
<<<<<<< HEAD
});

// const request: ReportScheduleRequest = {
//   time: "13:03",
//   images: {
//     clientLogo: "",
//     organizationLogo: "",
//   },
//   messages: {
//     email: {
//       body: "3",
//       title: "2",
//     },
//     slack: "",
//     whatsapp: "1",
//   },
//   timeZone: "Europe/Kiev",
//   dayOfWeek: "Friday",
//   frequency: "weekly",
//   providers: [
//     {
//       provider: "facebook",
//       sections: [
//         {
//           name: "kpis",
//           order: 0,
//           adAccounts: [
//             {
//               order: 0,
//               metrics: [
//                 {
//                   name: "spend",
//                   order: 11,
//                 },
//               ],
//               adAccountId: "act_184132280559902",
//               adAccountName: "Welvaere | Belgium",
//               customMetrics: [
//                 {
//                   id: "1811736552611626",
//                   name: "Engaged traffic",
//                   order: 8,
//                 },
//               ],
//             },
//             {
//               order: 0,
//               metrics: [
//                 {
//                   name: "spend",
//                   order: 11,
//                 },
//               ],
//               adAccountId: "act_944264010376239",
//               adAccountName: "Welvaere | Europe",
//               customMetrics: [
//                 {
//                   id: "462417059508939",
//                   name: "EU | Quote Request",
//                   order: 1,
//                 },
//               ],
//             },
//             {
//               order: 0,
//               metrics: [
//                 {
//                   name: "spend",
//                   order: 11,
//                 },
//               ],
//               adAccountId: "act_571336068315404",
//               adAccountName: "Welvaere | France",
//               customMetrics: [
//                 {
//                   id: "703397075058069",
//                   name: "Engaged traffic",
//                   order: 2,
//                 },
//               ],
//             },
//           ],
//         },
//         {
//           name: "graphs",
//           order: 1,
//           adAccounts: [
//             {
//               order: 0,
//               metrics: [
//                 {
//                   name: "impressions",
//                   order: 0,
//                 },
//               ],
//               adAccountId: "act_944264010376239",
//               adAccountName: "Welvaere | Europe",
//               customMetrics: [
//                 {
//                   id: "462417059508939",
//                   name: "EU | Quote Request",
//                   order: 1,
//                 },
//               ],
//             },
//           ],
//         },
//         {
//           name: "ads",
//           order: 2,
//           adAccounts: [
//             {
//               order: 0,
//               metrics: [
//                 {
//                   name: "ad_name",
//                   order: 9,
//                 },
//                 {
//                   name: "impressions",
//                   order: 0,
//                 },
//               ],
//               adAccountId: "act_944264010376239",
//               adAccountName: "Welvaere | Belgium",
//               customMetrics: [
//                 {
//                   id: "1811736552611626",
//                   name: "Engaged traffic",
//                   order: 8,
//                 },
//               ],
//             },
//             {
//               order: 0,
//               metrics: [
//                 {
//                   name: "ad_name",
//                   order: 9,
//                 },
//                 {
//                   name: "impressions",
//                   order: 0,
//                 },
//               ],
//               adAccountId: "act_944264010376239",
//               adAccountName: "Welvaere | Europe",
//               customMetrics: [
//                 {
//                   id: "462417059508939",
//                   name: "EU | Quote Request",
//                   order: 1,
//                 },
//               ],
//             },
//             {
//               order: 0,
//               metrics: [
//                 {
//                   name: "ad_name",
//                   order: 9,
//                 },
//                 {
//                   name: "impressions",
//                   order: 0,
//                 },
//               ],
//               adAccountId: "act_944264010376239",
//               adAccountName: "Welvaere | France",
//               customMetrics: [
//                 {
//                   id: "703397075058069",
//                   name: "Engaged traffic",
//                   order: 2,
//                 },
//               ],
//             },
//           ],
//         },
//         {
//           name: "campaigns",
//           order: 3,
//           adAccounts: [
//             {
//               order: 0,
//               metrics: [
//                 {
//                   name: "add_to_cart",
//                   order: 11,
//                 },
//               ],
//               adAccountId: "act_184132280559902",
//               adAccountName: "Welvaere | Belgium",
//               customMetrics: [
//                 {
//                   id: "1811736552611626",
//                   name: "Engaged traffic",
//                   order: 8,
//                 },
//               ],
//             },
//             {
//               order: 0,
//               metrics: [
//                 {
//                   name: "add_to_cart",
//                   order: 11,
//                 },
//               ],
//               adAccountId: "act_944264010376239",
//               adAccountName: "Welvaere | Europe",
//               customMetrics: [
//                 {
//                   id: "462417059508939",
//                   name: "EU | Quote Request",
//                   order: 1,
//                 },
//               ],
//             },
//             {
//               order: 0,
//               metrics: [
//                 {
//                   name: "add_to_cart",
//                   order: 11,
//                 },
//               ],
//               adAccountId: "act_571336068315404",
//               adAccountName: "Welvaere | France",
//               customMetrics: [
//                 {
//                   id: "703397075058069",
//                   name: "Engaged traffic",
//                   order: 2,
//                 },
//               ],
//             },
//           ],
//         },
//       ],
//     },
//   ],
//   clientUuid: "c5b300eb-ab4d-4db6-bae7-c81610dd9f5a",
//   datePreset: FACEBOOK_DATE_PRESETS.LAST_7D,
//   reportName: "Report Title",
//   reviewRequired: false,
//   organizationUuid: "2bc96d98-654e-41b0-a13f-22ed452d9f47",
// };
// const { providers, ...rest } = request;
// const jobData: ReportJobData = {
//   ...rest,
//   data: providers!,
//   scheduleUuid: "6a0262b7-457d-452c-8f3a-cc7c235dda5c",
// };
// await reportQueue.deleteAllScheduledJobs();

// // const service = new SchedulesService();
// // await service.scheduleReport(request);

// // console.log(jobData.data[0].adAccounts[0].kpis);
// // console.log(jobData.data[0].adAccounts[0].graphs);
// // console.log(jobData.data[0].adAccounts[0].ads);
// // console.log(jobData.data[0].adAccounts[0].campaigns);
// await ReportsUtil.processScheduledReportJob(jobData);
=======
});
>>>>>>> 960c5616
<|MERGE_RESOLUTION|>--- conflicted
+++ resolved
@@ -67,8 +67,8 @@
   await reportQueue.close();
   await database.orm.close();
   process.exit(0);
-<<<<<<< HEAD
 });
+
 
 // const request: ReportScheduleRequest = {
 //   time: "13:03",
@@ -332,6 +332,3 @@
 // // console.log(jobData.data[0].adAccounts[0].ads);
 // // console.log(jobData.data[0].adAccounts[0].campaigns);
 // await ReportsUtil.processScheduledReportJob(jobData);
-=======
-});
->>>>>>> 960c5616

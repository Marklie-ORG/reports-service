--- conflicted
+++ resolved
@@ -275,16 +275,7 @@
         waitUntil: "domcontentloaded",
         timeout: 120000,
       });
-<<<<<<< HEAD
       await new Promise((res) => setTimeout(res, 3000));
-=======
-      
-      try {
-        await page.waitForSelector(".graph-card", { timeout: 20000 });
-      } catch (e) {
-        console.log("Failed to wait for graph card to load:", e);
-      }
->>>>>>> 4fa5e1b0
 
       const dashboardHeight = await page.evaluate(() => {
         const el = document.querySelector(

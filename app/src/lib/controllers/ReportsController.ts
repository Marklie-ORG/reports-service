--- conflicted
+++ resolved
@@ -23,16 +23,9 @@
     this.get("/pending-review/count", this.getPendingReviewCount.bind(this));
     this.post("/send-after-review", this.sendAfterReview.bind(this));
     this.put("/report-images/:uuid", this.updateReportImages.bind(this));
-<<<<<<< HEAD
     this.put("/report-data/:uuid", this.updateReportData.bind(this));
-=======
     this.put("/report-title/:uuid", this.updateReportTitle.bind(this));
-    this.put(
-      "/report-data/:uuid",
-      this.updateReportData.bind(this),
-    );
     this.put("/report-messages/:uuid", this.updateReportMessages.bind(this));
->>>>>>> 4fa5e1b0
   }
 
   private async getReport(ctx: Context) {

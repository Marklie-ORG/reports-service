--- conflicted
+++ resolved
@@ -36,13 +36,10 @@
         specifier: ^9.0.2
         version: 9.0.2
       marklie-ts-core:
-<<<<<<< HEAD
+
         specifier: 1.4.32
         version: 1.4.32(@types/node@22.10.10)(pg@8.16.0)
-=======
-        specifier: 1.4.28
-        version: 1.4.28(@types/node@22.10.10)(pg@8.16.0)
->>>>>>> 960c5616
+
       p-limit:
         specifier: ^6.2.0
         version: 6.2.0
@@ -1727,13 +1724,10 @@
     resolution: {integrity: sha512-hXdUTZYIVOt1Ex//jAQi+wTZZpUpwBj/0QsOzqegb3rGMMeJiSEu5xLHnYfBrRV4RH2+OCSOO95Is/7x1WJ4bw==}
     engines: {node: '>=10'}
 
-<<<<<<< HEAD
+
   marklie-ts-core@1.4.32:
     resolution: {integrity: sha512-5X0F4TLR9qY+ZQ/VgX8spZCXDzgTUP5Nk7KwlTIuQuwhx+WRnaXEULmPnfcobLPuszbNtSDZWHSSWxQlYb8pvA==}
-=======
-  marklie-ts-core@1.4.28:
-    resolution: {integrity: sha512-bmOrxoDchxStOrGtdaiEUWtDfhr6FXmsVV4I1ihrjfcLqPIgqaZs5CnXd7k1aShO35PlLuIPXYHNLUUT5sWBhg==}
->>>>>>> 960c5616
+
 
   math-intrinsics@1.1.0:
     resolution: {integrity: sha512-/IXtbwEk5HTPyEwyKX6hGkYXxM9nbj64B+ilVJnC/R6B0pH5G4V3b0pVbL7DBj4tkhBAppbQUlf6F6Xl9LHu1g==}
@@ -4298,11 +4292,9 @@
     dependencies:
       semver: 7.7.1
 
-<<<<<<< HEAD
+
   marklie-ts-core@1.4.32(@types/node@22.10.10)(pg@8.16.0):
-=======
-  marklie-ts-core@1.4.28(@types/node@22.10.10)(pg@8.16.0):
->>>>>>> 960c5616
+
     dependencies:
       '@google-cloud/pubsub': 4.11.0
       '@google-cloud/secret-manager': 6.1.0
